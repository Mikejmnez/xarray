--- conflicted
+++ resolved
@@ -12,10 +12,8 @@
 from xarray.core.variable import Variable
 from xarray.core.combine import merge
 from xarray.core import dtypes, utils
-<<<<<<< HEAD
+from xarray.core.common import DataWithCoords
 from xarray.core.arithmetic import DatasetArithmetic
-=======
->>>>>>> 7c73ea9f
 
 from .treenode import TreeNode, PathType, _init_single_treenode
 
@@ -229,6 +227,8 @@
     methods_to_expose : Iterable[Tuple[str, callable]]
         The method names and definitions supplied as a list of (method_name_string, method) pairs.\
         This format matches the output of inspect.getmembers().
+    wrap_func : callable, optional
+        Function to decorate each method with. Must have the same return type as the method.
     """
     for method_name, method in methods_to_expose:
         wrapped_method = wrap_func(method) if wrap_func is not None else method
@@ -248,6 +248,8 @@
 
     Every method wrapped here needs to have a return value of Dataset or DataArray in order to construct a new tree.
     """
+    __slots__ = ()
+
     # TODO equals, broadcast_equals etc.
     # TODO do dask-related private methods need to be exposed?
     _DATASET_DASK_METHODS_TO_EXPOSE = ['load', 'compute', 'persist', 'unify_chunks', 'chunk', 'map_blocks']
@@ -266,30 +268,34 @@
 
     # TODO methods which should not or cannot act over the whole tree, such as .to_array
 
-    methods_to_expose = [(method_name, getattr(Dataset, method_name))
-                         for method_name in _ALL_DATASET_METHODS_TO_EXPOSE]
-    _wrap_then_attach_to_cls(vars(), methods_to_expose, wrap_func=map_over_subtree)
-
-
+    methods_to_wrap = [(method_name, getattr(Dataset, method_name)) for method_name in _ALL_DATASET_METHODS_TO_EXPOSE]
+    _wrap_then_attach_to_cls(vars(), methods_to_wrap, wrap_func=map_over_subtree)
+
+
+# TODO no idea why if I put this line in the definition of DataTreeArithmetic it says it's not defined
 _ARITHMETIC_METHODS_TO_IGNORE = ['__class__', '__doc__', '__format__', '__repr__', '__slots__', '_binary_op',
-                                 '_unary_op', '_inplace_binary_op']
-_ALL_DATASET_ARITHMETIC_TO_EXPOSE = [(method_name, method) for method_name, method
-                                     in inspect.getmembers(DatasetArithmetic, inspect.isfunction)
-                                     if method_name not in _ARITHMETIC_METHODS_TO_IGNORE]
-
-
-<<<<<<< HEAD
-class DataTreeArithmetic:
-    # TODO is there a way to put this code in the class definition so we don't have to specifically call this method?
-    def _add_dataset_arithmetic(self):
-        for method_name, method in _ALL_DATASET_ARITHMETIC_TO_EXPOSE:
-            _expose_methods_wrapped_to_map_over_subtree(self, method_name, method)
-
-
-class DataTree(TreeNode, DatasetPropertiesMixin, DatasetMethodsMixin, DataTreeArithmetic):
-=======
-class DataTree(TreeNode, DatasetPropertiesMixin, MappedDatasetMethodsMixin):
->>>>>>> 7c73ea9f
+                                 '_unary_op', '_inplace_binary_op', '__bool__', 'float']
+
+
+class DataTreeArithmetic(DatasetArithmetic):
+    """
+    Mixin to add Dataset methods like __add__ and .mean()
+
+    Some of these method must be wrapped to map over all nodes in the subtree. Others are fine unaltered (normally
+    because they (a) only call dataset properties and (b) don't return a dataset that should be nested into a new
+    tree) and some will get overridden by the class definition of DataTree.
+    """
+
+    methods_to_wrap = [(method_name, method)
+                       for method_name, method in inspect.getmembers(DatasetArithmetic, inspect.isfunction)
+                       if method_name not in _ARITHMETIC_METHODS_TO_IGNORE]
+    _wrap_then_attach_to_cls(vars(), methods_to_wrap, wrap_func=map_over_subtree)
+
+
+# TODO also inherit from DataWithCoords? (will require it's own mapped version to mixin)
+# TODO inherit from AttrsAccessMixin? (which is a superclass of DataWithCoords
+
+class DataTree(TreeNode, DatasetPropertiesMixin, MappedDatasetMethodsMixin, DataTreeArithmetic):
     """
     A tree-like hierarchical collection of xarray objects.
 
@@ -360,18 +366,6 @@
                 new_node = self.get_node(path)
                 new_node[path] = data
 
-<<<<<<< HEAD
-        self._add_all_dataset_api()
-
-    def _add_all_dataset_api(self):
-        # Add methods like .mean(), but wrapped to map over subtrees
-        self._add_dataset_methods()
-
-        # Add operations like __add__, but wrapped to map over subtrees
-        self._add_dataset_arithmetic()
-
-=======
->>>>>>> 7c73ea9f
     @property
     def ds(self) -> Dataset:
         return self._ds
